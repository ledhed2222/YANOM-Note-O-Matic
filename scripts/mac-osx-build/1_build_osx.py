--- conflicted
+++ resolved
@@ -6,11 +6,7 @@
 
 import PyInstaller.__main__
 
-<<<<<<< HEAD
 VERSION = '1.6.0'
-=======
-VERSION = '1.5.1'
->>>>>>> 81f341c6
 NOTARISE_ZIP_FILENAME = f'yanom-v{VERSION}'
 
 
@@ -64,7 +60,7 @@
         sys.exit(1)
 
     print("Copy config.ini")
-    shutil.copy('../../src/config.ini', 'dist')
+    shutil.copy('../../src/config.ini', 'dist/data')
 
 
 def check_signing():
